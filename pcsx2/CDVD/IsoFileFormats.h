--- conflicted
+++ resolved
@@ -33,20 +33,12 @@
 
 enum isoFlags
 {
-<<<<<<< HEAD
-	ISOFLAGS_Z			= 0x0001,
-	ISOFLAGS_Z2			= 0x0002,
-	ISOFLAGS_BLOCKDUMP	= 0x0004,
-	ISOFLAGS_MULTI		= 0x0008,
-	ISOFLAGS_BZ2		= 0x0010
-=======
 	ISOFLAGS_Z =			0x0001,
 	ISOFLAGS_Z2	=			0x0002,
 	ISOFLAGS_BLOCKDUMP_V2 =	0x0004,
 	ISOFLAGS_MULTI =		0x0008,
 	ISOFLAGS_BZ2 =			0x0010,
 	ISOFLAGS_BLOCKDUMP_V3 =	0x0020
->>>>>>> 7c7dfa2f
 };
 
 static const int CD_FRAMESIZE_RAW	= 2352;
